package mongodbatlas

import (
	"github.com/hashicorp/terraform/helper/schema"
	"github.com/hashicorp/terraform/terraform"
)

//Provider returns the provider to be use by the code.
func Provider() terraform.ResourceProvider {
	return &schema.Provider{
		Schema: map[string]*schema.Schema{
			"public_key": {
				Type:        schema.TypeString,
				Required:    true,
				DefaultFunc: schema.EnvDefaultFunc("MONGODB_ATLAS_PUBLIC_KEY", ""),
				Description: "MongoDB Atlas Programmatic Public Key",
			},
			"private_key": {
				Type:        schema.TypeString,
				Required:    true,
				DefaultFunc: schema.EnvDefaultFunc("MONGODB_ATLAS_PRIVATE_KEY", ""),
				Description: "MongoDB Atlas Programmatic Private Key",
			},
		},

		DataSourcesMap: map[string]*schema.Resource{
			"mongodbatlas_database_user":  dataSourceMongoDBAtlasDatabaseUser(),
			"mongodbatlas_database_users": dataSourceMongoDBAtlasDatabaseUsers(),
			"mongodbatlas_project":        dataSourceMongoDBAtlasProject(),
			"mongodbatlas_projects":       dataSourceMongoDBAtlasProjects(),
		},

		ResourcesMap: map[string]*schema.Resource{
<<<<<<< HEAD
			"mongodbatlas_database_user":           resourceMongoDBAtlasDatabaseUser(),
			"mongodbatlas_project_ip_whitelist":    resourceMongoDBAtlasProjectIPWhitelist(),
			"mongodbatlas_cloud_provider_snapshot": resourceMongoDBAtlasCloudProviderSnapshot(),
=======
			"mongodbatlas_database_user":        resourceMongoDBAtlasDatabaseUser(),
			"mongodbatlas_project_ip_whitelist": resourceMongoDBAtlasProjectIPWhitelist(),
			"mongodbatlas_project":              resourceMongoDBAtlasProject(),
>>>>>>> cc92356d
		},

		ConfigureFunc: providerConfigure,
	}
}

func providerConfigure(d *schema.ResourceData) (interface{}, error) {
	config := Config{
		PublicKey:  d.Get("public_key").(string),
		PrivateKey: d.Get("private_key").(string),
	}
	return config.NewClient(), nil
}<|MERGE_RESOLUTION|>--- conflicted
+++ resolved
@@ -31,15 +31,10 @@
 		},
 
 		ResourcesMap: map[string]*schema.Resource{
-<<<<<<< HEAD
 			"mongodbatlas_database_user":           resourceMongoDBAtlasDatabaseUser(),
 			"mongodbatlas_project_ip_whitelist":    resourceMongoDBAtlasProjectIPWhitelist(),
+      "mongodbatlas_project":                 resourceMongoDBAtlasProject(),
 			"mongodbatlas_cloud_provider_snapshot": resourceMongoDBAtlasCloudProviderSnapshot(),
-=======
-			"mongodbatlas_database_user":        resourceMongoDBAtlasDatabaseUser(),
-			"mongodbatlas_project_ip_whitelist": resourceMongoDBAtlasProjectIPWhitelist(),
-			"mongodbatlas_project":              resourceMongoDBAtlasProject(),
->>>>>>> cc92356d
 		},
 
 		ConfigureFunc: providerConfigure,
